# Byte-compiled / optimized / DLL files
__pycache__/
*.py[codz]
*$py.class

# C extensions
*.so

# Distribution / packaging
.Python
build/
develop-eggs/
dist/
downloads/
eggs/
.eggs/
lib/
lib64/
parts/
sdist/
var/
wheels/
share/python-wheels/
*.egg-info/
.installed.cfg
*.egg
MANIFEST

# PyInstaller
#  Usually these files are written by a python script from a template
#  before PyInstaller builds the exe, so as to inject date/other infos into it.
*.manifest
*.spec

# Installer logs
pip-log.txt
pip-delete-this-directory.txt

# Unit test / coverage reports
htmlcov/
.tox/
.nox/
.coverage
.coverage.*
.cache
nosetests.xml
coverage.xml
*.cover
*.py.cover
.hypothesis/
.pytest_cache/
cover/

# Translations
*.mo
*.pot

# Django stuff:
*.log
local_settings.py
db.sqlite3
db.sqlite3-journal

# Flask stuff:
instance/
.webassets-cache

# Scrapy stuff:
.scrapy

# Sphinx documentation
docs/_build/

# PyBuilder
.pybuilder/
target/

# Jupyter Notebook
.ipynb_checkpoints

# IPython
profile_default/
ipython_config.py

# pyenv
#   For a library or package, you might want to ignore these files since the code is
#   intended to run in multiple environments; otherwise, check them in:
# .python-version

# pipenv
#   According to pypa/pipenv#598, it is recommended to include Pipfile.lock in version control.
#   However, in case of collaboration, if having platform-specific dependencies or dependencies
#   having no cross-platform support, pipenv may install dependencies that don't work, or not
#   install all needed dependencies.
#Pipfile.lock

# UV
#   Similar to Pipfile.lock, it is generally recommended to include uv.lock in version control.
#   This is especially recommended for binary packages to ensure reproducibility, and is more
#   commonly ignored for libraries.
#uv.lock

# poetry
#   Similar to Pipfile.lock, it is generally recommended to include poetry.lock in version control.
#   This is especially recommended for binary packages to ensure reproducibility, and is more
#   commonly ignored for libraries.
#   https://python-poetry.org/docs/basic-usage/#commit-your-poetrylock-file-to-version-control
#poetry.lock
#poetry.toml

# pdm
#   Similar to Pipfile.lock, it is generally recommended to include pdm.lock in version control.
#   pdm recommends including project-wide configuration in pdm.toml, but excluding .pdm-python.
#   https://pdm-project.org/en/latest/usage/project/#working-with-version-control
#pdm.lock
#pdm.toml
.pdm-python
.pdm-build/

# pixi
#   Similar to Pipfile.lock, it is generally recommended to include pixi.lock in version control.
#pixi.lock
#   Pixi creates a virtual environment in the .pixi directory, just like venv module creates one
#   in the .venv directory. It is recommended not to include this directory in version control.
.pixi

# PEP 582; used by e.g. github.com/David-OConnor/pyflow and github.com/pdm-project/pdm
__pypackages__/

# Celery stuff
celerybeat-schedule
celerybeat.pid

# SageMath parsed files
*.sage.py

# Environments
.env
.envrc
.venv
env/
venv/
ENV/
env.bak/
venv.bak/

# Spyder project settings
.spyderproject
.spyproject

# Rope project settings
.ropeproject

# mkdocs documentation
/site

# mypy
.mypy_cache/
.dmypy.json
dmypy.json

# Pyre type checker
.pyre/

# pytype static type analyzer
.pytype/

# Cython debug symbols
cython_debug/

# PyCharm
#  JetBrains specific template is maintained in a separate JetBrains.gitignore that can
#  be found at https://github.com/github/gitignore/blob/main/Global/JetBrains.gitignore
#  and can be added to the global gitignore or merged into this file.  For a more nuclear
#  option (not recommended) you can uncomment the following to ignore the entire idea folder.
#.idea/

# Abstra
# Abstra is an AI-powered process automation framework.
# Ignore directories containing user credentials, local state, and settings.
# Learn more at https://abstra.io/docs
.abstra/

# Visual Studio Code
#  Visual Studio Code specific template is maintained in a separate VisualStudioCode.gitignore 
#  that can be found at https://github.com/github/gitignore/blob/main/Global/VisualStudioCode.gitignore
#  and can be added to the global gitignore or merged into this file. However, if you prefer, 
#  you could uncomment the following to ignore the entire vscode folder
# .vscode/

# Ruff stuff:
.ruff_cache/

# PyPI configuration file
.pypirc

# Cursor
#  Cursor is an AI-powered code editor. `.cursorignore` specifies files/directories to
#  exclude from AI features like autocomplete and code analysis. Recommended for sensitive data
#  refer to https://docs.cursor.com/context/ignore-files
.cursorignore
.cursorindexingignore

# Marimo
marimo/_static/
marimo/_lsp/
__marimo__/
<<<<<<< HEAD

# INTERSECT config files
config*.yaml
=======
# pixi environments
.pixi/*
!.pixi/config.toml
>>>>>>> 41feaeb1
<|MERGE_RESOLUTION|>--- conflicted
+++ resolved
@@ -205,12 +205,10 @@
 marimo/_static/
 marimo/_lsp/
 __marimo__/
-<<<<<<< HEAD
 
 # INTERSECT config files
 config*.yaml
-=======
+
 # pixi environments
 .pixi/*
-!.pixi/config.toml
->>>>>>> 41feaeb1
+!.pixi/config.toml